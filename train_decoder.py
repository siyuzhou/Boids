--- conflicted
+++ resolved
@@ -25,12 +25,7 @@
     expected_time_series = features['time_series'][:, 1:, :, :]
     time_steps = expected_time_series.shape.as_list()[1]
 
-<<<<<<< HEAD
-    loss = tf.losses.mean_squared_error(
-        expected_time_series, pred[:, :-params['pred_steps'], :, :])
-=======
     loss = tf.losses.mean_squared_error(expected_time_series, pred[:, :time_steps, :, :])
->>>>>>> 3f37633b
 
     if mode == tf.estimator.ModeKeys.TRAIN:
         learning_rate = tf.train.exponential_decay(
